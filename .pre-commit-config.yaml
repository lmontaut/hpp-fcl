ci:
  autoupdate_branch: devel
repos:
- repo: https://github.com/astral-sh/ruff-pre-commit
<<<<<<< HEAD
  rev: v0.1.4
=======
  rev: v0.1.6
>>>>>>> ce5e23ae
  hooks:
  - id: ruff
    args:
    - --fix
    - --exit-non-zero-on-fix
- repo: https://github.com/pre-commit/mirrors-clang-format
<<<<<<< HEAD
  rev: v17.0.4
=======
  rev: v17.0.5
>>>>>>> ce5e23ae
  hooks:
  - id: clang-format
    args:
    - '--style={BasedOnStyle: Google, SortIncludes: false}'
- repo: https://github.com/pre-commit/pre-commit-hooks
  rev: v4.5.0
  hooks:
  - id: trailing-whitespace
- repo: https://github.com/psf/black
<<<<<<< HEAD
  rev: 23.10.1
=======
  rev: 23.11.0
>>>>>>> ce5e23ae
  hooks:
  - id: black<|MERGE_RESOLUTION|>--- conflicted
+++ resolved
@@ -2,22 +2,14 @@
   autoupdate_branch: devel
 repos:
 - repo: https://github.com/astral-sh/ruff-pre-commit
-<<<<<<< HEAD
-  rev: v0.1.4
-=======
   rev: v0.1.6
->>>>>>> ce5e23ae
   hooks:
   - id: ruff
     args:
     - --fix
     - --exit-non-zero-on-fix
 - repo: https://github.com/pre-commit/mirrors-clang-format
-<<<<<<< HEAD
-  rev: v17.0.4
-=======
   rev: v17.0.5
->>>>>>> ce5e23ae
   hooks:
   - id: clang-format
     args:
@@ -27,10 +19,6 @@
   hooks:
   - id: trailing-whitespace
 - repo: https://github.com/psf/black
-<<<<<<< HEAD
-  rev: 23.10.1
-=======
   rev: 23.11.0
->>>>>>> ce5e23ae
   hooks:
   - id: black