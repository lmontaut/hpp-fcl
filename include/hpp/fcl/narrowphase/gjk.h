--- conflicted
+++ resolved
@@ -84,16 +84,11 @@
   Vec3f ot1;
 
   /// @brief The radius of the sphere swepted volume.
-<<<<<<< HEAD
-  /// The 2 values correspond to the inflation of shape 0 and shape 1.
-  Eigen::Array<FCL_REAL, 1, 2> inflation;
-  int index_support0 = 0;
-  int index_support1 = 0;
-=======
   /// The 2 values correspond to the inflation of shape 0 and shape 1/
   /// These inflation values are used for Sphere and Capsule.
   Array2d inflation;
->>>>>>> 1037ef65
+  int index_support0 = 0;
+  int index_support1 = 0;
 
   /// @brief Number of points in a Convex object from which using a logarithmic
   /// support function is faster than a linear one.
@@ -160,8 +155,6 @@
     getSupportFunc(*this, d, dIsNormalized, supp0, supp1, hint,
                    const_cast<ShapeData*>(data));
   }
-<<<<<<< HEAD
-
   /// @brief computes the number of dotproducts after a call to the support
   /// function.
   // Needs to be called after a call to the support function.
@@ -169,17 +162,6 @@
     size_t num_dotproducts = data[0].num_dotproducts + data[1].num_dotproducts;
     return num_dotproducts;
   }
-
-  /// @brief Set wether or not to use the normalization heuristic when computing
-  /// a support point. Only effective if acceleration version of GJK is used.
-  /// By default, when MinkowskiDiff::set is called, the normalization heuristic
-  /// is deduced from the shapes. The user can override this behavior with this
-  /// function.
-  inline void setNormalizeSupportDirection(bool normalize) {
-    normalize_support_direction = normalize;
-  }
-=======
->>>>>>> 1037ef65
 };
 
 /// @brief class for GJK algorithm
@@ -319,11 +301,6 @@
     distance_upper_bound = dup;
   }
 
-<<<<<<< HEAD
-  /// @brief Set which GJK version to use. Default is Vanilla.
-  inline void setGJKVariant(GJKVariant variant) { gjk_variant = variant; }
-  inline GJKVariant getGJKVariant() { return gjk_variant; }
-
   // Performance metrics get functions
   void measureRunTime() { measure_run_time = true; }
   inline size_t getIterationsEarly() { return iterations_early; }
@@ -346,8 +323,6 @@
     return average_gjk_run_time_early;
   }
 
-=======
->>>>>>> 1037ef65
   /// @brief Convergence check used to stop GJK when shapes are not in
   /// collision.
   bool checkConvergence(const Vec3f& w, const FCL_REAL& rl, FCL_REAL& alpha,
@@ -356,16 +331,13 @@
   /// @brief Get GJK number of iterations.
   inline size_t getIterations() { return iterations; }
 
-<<<<<<< HEAD
   vertex_id_t nfree;  // public for python exposition
 
   Vec3f x0;
   Vec3f x1;
   inline void computeClosestPoints() { getClosestPoints(*shape, x0, x1); }
-=======
   /// @brief Get GJK tolerance.
   inline FCL_REAL getTolerance() { return tolerance; }
->>>>>>> 1037ef65
 
  private:
   SimplexV store_v[4];
@@ -377,15 +349,11 @@
   unsigned int max_iterations;
   FCL_REAL tolerance;
   FCL_REAL distance_upper_bound;
-<<<<<<< HEAD
   bool measure_run_time;
   Timer timer;
   Timer timer_early;
 
-  GJKVariant gjk_variant;
   size_t iterations;
-  GJKConvergenceCriterion convergence_criterion;
-  GJKConvergenceCriterionType convergence_criterion_type;
   bool normalize_support_direction;
   size_t iterations_early;  // early: metric if we had stopped when separating
                             // plane is found
@@ -400,9 +368,6 @@
   CPUTimes gjk_run_time_early;
   FCL_REAL average_gjk_run_time;
   FCL_REAL average_gjk_run_time_early;
-=======
-  size_t iterations;
->>>>>>> 1037ef65
 
   /// @brief discard one vertex from the simplex
   inline void removeVertex(Simplex& simplex);
