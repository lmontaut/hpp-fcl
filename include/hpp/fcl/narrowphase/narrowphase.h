--- conflicted
+++ resolved
@@ -238,9 +238,7 @@
         }
         break;
       case details::GJK::Valid:
-<<<<<<< HEAD
       case details::GJK::EarlyStopped:
-=======
         col = false;
         gjk.getClosestPoints(shape, w0, w1);
         distance = gjk.distance;
@@ -249,7 +247,6 @@
         p1 = tf1.transform(w0);
         p2 = tf1.transform(w1);
         break;
->>>>>>> 890c76c6
       case details::GJK::Failed:
         col = false;
 
