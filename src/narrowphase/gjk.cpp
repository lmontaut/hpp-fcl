/*
 * Software License Agreement (BSD License)
 *
 *  Copyright (c) 2011-2014, Willow Garage, Inc.
 *  Copyright (c) 2014-2015, Open Source Robotics Foundation
 *  Copyright (c) 2021-2022, INRIA
 *  All rights reserved.
 *
 *  Redistribution and use in source and binary forms, with or without
 *  modification, are permitted provided that the following conditions
 *  are met:
 *
 *   * Redistributions of source code must retain the above copyright
 *     notice, this list of conditions and the following disclaimer.
 *   * Redistributions in binary form must reproduce the above
 *     copyright notice, this list of conditions and the following
 *     disclaimer in the documentation and/or other materials provided
 *     with the distribution.
 *   * Neither the name of Open Source Robotics Foundation nor the names of its
 *     contributors may be used to endorse or promote products derived
 *     from this software without specific prior written permission.
 *
 *  THIS SOFTWARE IS PROVIDED BY THE COPYRIGHT HOLDERS AND CONTRIBUTORS
 *  "AS IS" AND ANY EXPRESS OR IMPLIED WARRANTIES, INCLUDING, BUT NOT
 *  LIMITED TO, THE IMPLIED WARRANTIES OF MERCHANTABILITY AND FITNESS
 *  FOR A PARTICULAR PURPOSE ARE DISCLAIMED. IN NO EVENT SHALL THE
 *  COPYRIGHT OWNER OR CONTRIBUTORS BE LIABLE FOR ANY DIRECT, INDIRECT,
 *  INCIDENTAL, SPECIAL, EXEMPLARY, OR CONSEQUENTIAL DAMAGES (INCLUDING,
 *  BUT NOT LIMITED TO, PROCUREMENT OF SUBSTITUTE GOODS OR SERVICES;
 *  LOSS OF USE, DATA, OR PROFITS; OR BUSINESS INTERRUPTION) HOWEVER
 *  CAUSED AND ON ANY THEORY OF LIABILITY, WHETHER IN CONTRACT, STRICT
 *  LIABILITY, OR TORT (INCLUDING NEGLIGENCE OR OTHERWISE) ARISING IN
 *  ANY WAY OUT OF THE USE OF THIS SOFTWARE, EVEN IF ADVISED OF THE
 *  POSSIBILITY OF SUCH DAMAGE.
 */

/** \author Jia Pan */

#include <hpp/fcl/narrowphase/gjk.h>
#include <hpp/fcl/internal/intersect.h>
#include <hpp/fcl/internal/tools.h>
#include <hpp/fcl/shape/geometric_shapes_traits.h>

namespace hpp {
namespace fcl {

namespace details {

void getShapeSupport(const TriangleP* triangle, const Vec3f& dir,
                     Vec3f& support, int&, MinkowskiDiff::ShapeData*) {
  FCL_REAL dota = dir.dot(triangle->a);
  FCL_REAL dotb = dir.dot(triangle->b);
  FCL_REAL dotc = dir.dot(triangle->c);
  if (dota > dotb) {
    if (dotc > dota)
      support = triangle->c;
    else
      support = triangle->a;
  } else {
    if (dotc > dotb)
      support = triangle->c;
    else
      support = triangle->b;
  }
}

inline void getShapeSupport(const Box* box, const Vec3f& dir, Vec3f& support,
                            int&, MinkowskiDiff::ShapeData*) {
  const FCL_REAL inflate = (dir.array() == 0).any() ? 1.00000001 : 1.;
  support.noalias() =
      (dir.array() > 0)
          .select(inflate * box->halfSide, -inflate * box->halfSide);
}

inline void getShapeSupport(const Sphere*, const Vec3f& /*dir*/, Vec3f& support,
                            int&, MinkowskiDiff::ShapeData*) {
  support.setZero();
}

inline void getShapeSupport(const Ellipsoid* ellipsoid, const Vec3f& dir,
                            Vec3f& support, int&, MinkowskiDiff::ShapeData*) {
  FCL_REAL a2 = ellipsoid->radii[0] * ellipsoid->radii[0];
  FCL_REAL b2 = ellipsoid->radii[1] * ellipsoid->radii[1];
  FCL_REAL c2 = ellipsoid->radii[2] * ellipsoid->radii[2];

  Vec3f v(a2 * dir[0], b2 * dir[1], c2 * dir[2]);

  FCL_REAL d = std::sqrt(v.dot(dir));

  support = v / d;
}

inline void getShapeSupport(const Capsule* capsule, const Vec3f& dir,
                            Vec3f& support, int&, MinkowskiDiff::ShapeData*) {
  support.head<2>().setZero();
  if (dir[2] > 0)
    support[2] = capsule->halfLength;
  else
    support[2] = -capsule->halfLength;
}

void getShapeSupport(const Cone* cone, const Vec3f& dir, Vec3f& support, int&,
                     MinkowskiDiff::ShapeData*) {
  // The cone radius is, for -h < z < h, (h - z) * r / (2*h)
  static const FCL_REAL inflate = 1.00001;
  FCL_REAL h = cone->halfLength;
  FCL_REAL r = cone->radius;

  if (dir.head<2>().isZero()) {
    support.head<2>().setZero();
    if (dir[2] > 0)
      support[2] = h;
    else
      support[2] = -inflate * h;
    return;
  }
  FCL_REAL zdist = dir[0] * dir[0] + dir[1] * dir[1];
  FCL_REAL len = zdist + dir[2] * dir[2];
  zdist = std::sqrt(zdist);

  if (dir[2] <= 0) {
    FCL_REAL rad = r / zdist;
    support.head<2>() = rad * dir.head<2>();
    support[2] = -h;
    return;
  }

  len = std::sqrt(len);
  FCL_REAL sin_a = r / std::sqrt(r * r + 4 * h * h);

  if (dir[2] > len * sin_a)
    support << 0, 0, h;
  else {
    FCL_REAL rad = r / zdist;
    support.head<2>() = rad * dir.head<2>();
    support[2] = -h;
  }
}

void getShapeSupport(const Cylinder* cylinder, const Vec3f& dir, Vec3f& support,
                     int&, MinkowskiDiff::ShapeData*) {
  // The inflation makes the object look strictly convex to GJK and EPA. This
  // helps solving particular cases (e.g. a cylinder with itself at the same
  // position...)
  static const FCL_REAL inflate = 1.00001;
  FCL_REAL half_h = cylinder->halfLength;
  FCL_REAL r = cylinder->radius;

  if (dir.head<2>() == Eigen::Matrix<FCL_REAL, 2, 1>::Zero()) half_h *= inflate;

  if (dir[2] > 0)
    support[2] = half_h;
  else if (dir[2] < 0)
    support[2] = -half_h;
  else {
    support[2] = 0;
    r *= inflate;
  }
  if (dir.head<2>() == Eigen::Matrix<FCL_REAL, 2, 1>::Zero())
    support.head<2>().setZero();
  else
    support.head<2>() = dir.head<2>().normalized() * r;
  assert(fabs(support[0] * dir[1] - support[1] * dir[0]) <
         sqrt(std::numeric_limits<FCL_REAL>::epsilon()));
}

struct SmallConvex : ShapeBase {};
struct LargeConvex : ShapeBase {};

void getShapeSupportLog(const ConvexBase* convex, const Vec3f& dir,
                        Vec3f& support, int& hint,
                        MinkowskiDiff::ShapeData* data) {
  assert(data != NULL);

  const Vec3f* pts = convex->points;
  const ConvexBase::Neighbors* nn = convex->neighbors;
  size_t num_dotproducts = 0;

  if (hint < 0 || hint >= (int)convex->num_points) hint = 0;
  FCL_REAL maxdot = pts[hint].dot(dir);
  std::vector<int8_t>& visited = data->visited;
  visited.assign(convex->num_points, false);
  visited[static_cast<std::size_t>(hint)] = true;
  // when the first face is orthogonal to dir, all the dot products will be
  // equal. Yet, the neighbors must be visited.
  bool found = true, loose_check = true;
  while (found) {
    const ConvexBase::Neighbors& n = nn[hint];
    found = false;
    for (int in = 0; in < n.count(); ++in) {
      const unsigned int ip = n[in];
      if (visited[ip]) continue;
      visited[ip] = true;
      const FCL_REAL dot = pts[ip].dot(dir);
      num_dotproducts++;
      bool better = false;
      if (dot > maxdot) {
        better = true;
        loose_check = false;
      } else if (loose_check && dot == maxdot)
        better = true;
      if (better) {
        maxdot = dot;
        hint = static_cast<int>(ip);
        found = true;
      }
    }
  }

  support = pts[hint];
  data->num_dotproducts = num_dotproducts;
}

void getShapeSupportLinear(const ConvexBase* convex, const Vec3f& dir,
                           Vec3f& support, int& hint,
                           MinkowskiDiff::ShapeData*) {
  const Vec3f* pts = convex->points;

  hint = 0;
  FCL_REAL maxdot = pts[0].dot(dir);
  for (int i = 1; i < (int)convex->num_points; ++i) {
    FCL_REAL dot = pts[i].dot(dir);
    if (dot > maxdot) {
      maxdot = dot;
      hint = i;
    }
  }
  support = pts[hint];
}

void getShapeSupport(const ConvexBase* convex, const Vec3f& dir, Vec3f& support,
                     int& hint, MinkowskiDiff::ShapeData*) {
  // TODO add benchmark to set a proper value for switching between linear and
  // logarithmic.
  if (convex->num_points > 32) {
    MinkowskiDiff::ShapeData data;
    getShapeSupportLog(convex, dir, support, hint, &data);
  } else
    getShapeSupportLinear(convex, dir, support, hint, NULL);
}

inline void getShapeSupport(const SmallConvex* convex, const Vec3f& dir,
                            Vec3f& support, int& hint,
                            MinkowskiDiff::ShapeData* data) {
  getShapeSupportLinear(reinterpret_cast<const ConvexBase*>(convex), dir,
                        support, hint, data);
}

inline void getShapeSupport(const LargeConvex* convex, const Vec3f& dir,
                            Vec3f& support, int& hint,
                            MinkowskiDiff::ShapeData* data) {
  getShapeSupportLog(reinterpret_cast<const ConvexBase*>(convex), dir, support,
                     hint, data);
}

#define CALL_GET_SHAPE_SUPPORT(ShapeType)                              \
  getShapeSupport(                                                     \
      static_cast<const ShapeType*>(shape),                            \
      (shape_traits<ShapeType>::NeedNormalizedDir && !dirIsNormalized) \
          ? dir.normalized()                                           \
          : dir,                                                       \
      support, hint, NULL)

Vec3f getSupport(const ShapeBase* shape, const Vec3f& dir, bool dirIsNormalized,
                 int& hint) {
  Vec3f support;
  switch (shape->getNodeType()) {
    case GEOM_TRIANGLE:
      CALL_GET_SHAPE_SUPPORT(TriangleP);
      break;
    case GEOM_BOX:
      CALL_GET_SHAPE_SUPPORT(Box);
      break;
    case GEOM_SPHERE:
      CALL_GET_SHAPE_SUPPORT(Sphere);
      break;
    case GEOM_ELLIPSOID:
      CALL_GET_SHAPE_SUPPORT(Ellipsoid);
      break;
    case GEOM_CAPSULE:
      CALL_GET_SHAPE_SUPPORT(Capsule);
      break;
    case GEOM_CONE:
      CALL_GET_SHAPE_SUPPORT(Cone);
      break;
    case GEOM_CYLINDER:
      CALL_GET_SHAPE_SUPPORT(Cylinder);
      break;
    case GEOM_CONVEX:
      CALL_GET_SHAPE_SUPPORT(ConvexBase);
      break;
    case GEOM_PLANE:
    case GEOM_HALFSPACE:
    default:
      support.setZero();
      ;  // nothing
  }

  return support;
}

#undef CALL_GET_SHAPE_SUPPORT

template <typename Shape0, typename Shape1, bool TransformIsIdentity>
void getSupportTpl(const Shape0* s0, const Shape1* s1, const Matrix3f& oR1,
                   const Vec3f& ot1, const Vec3f& dir, Vec3f& support0,
                   Vec3f& support1, support_func_guess_t& hint,
                   MinkowskiDiff::ShapeData data[2]) {
  getShapeSupport(s0, dir, support0, hint[0], &(data[0]));
  if (TransformIsIdentity)
    getShapeSupport(s1, -dir, support1, hint[1], &(data[1]));
  else {
    getShapeSupport(s1, -oR1.transpose() * dir, support1, hint[1], &(data[1]));
    support1 = oR1 * support1 + ot1;
  }
}

template <typename Shape0, typename Shape1, bool TransformIsIdentity>
void getSupportFuncTpl(const MinkowskiDiff& md, const Vec3f& dir,
                       bool dirIsNormalized, Vec3f& support0, Vec3f& support1,
                       support_func_guess_t& hint,
                       MinkowskiDiff::ShapeData data[2]) {
  enum {
    NeedNormalizedDir = bool((bool)shape_traits<Shape0>::NeedNormalizedDir ||
                             (bool)shape_traits<Shape1>::NeedNormalizedDir)
  };
#ifndef NDEBUG
  // Need normalized direction and direction is normalized
  assert(!NeedNormalizedDir || !dirIsNormalized ||
         fabs(dir.squaredNorm() - 1) < 1e-6);
  // Need normalized direction but direction is not normalized.
  assert(!NeedNormalizedDir || dirIsNormalized ||
         fabs(dir.normalized().squaredNorm() - 1) < 1e-6);
  // Don't need normalized direction. Check that dir is not zero.
  assert(NeedNormalizedDir || dir.cwiseAbs().maxCoeff() >= 1e-6);
#endif
  getSupportTpl<Shape0, Shape1, TransformIsIdentity>(
      static_cast<const Shape0*>(md.shapes[0]),
      static_cast<const Shape1*>(md.shapes[1]), md.oR1, md.ot1,
      (NeedNormalizedDir && !dirIsNormalized) ? dir.normalized() : dir,
      support0, support1, hint, data);
}

template <typename Shape0>
MinkowskiDiff::GetSupportFunction makeGetSupportFunction1(
    const ShapeBase* s1, bool identity, Eigen::Array<FCL_REAL, 1, 2>& inflation,
    int linear_log_convex_threshold) {
  inflation[1] = 0;
  switch (s1->getNodeType()) {
    case GEOM_TRIANGLE:
      if (identity)
        return getSupportFuncTpl<Shape0, TriangleP, true>;
      else
        return getSupportFuncTpl<Shape0, TriangleP, false>;
    case GEOM_BOX:
      if (identity)
        return getSupportFuncTpl<Shape0, Box, true>;
      else
        return getSupportFuncTpl<Shape0, Box, false>;
    case GEOM_SPHERE:
      inflation[1] = static_cast<const Sphere*>(s1)->radius;
      if (identity)
        return getSupportFuncTpl<Shape0, Sphere, true>;
      else
        return getSupportFuncTpl<Shape0, Sphere, false>;
    case GEOM_ELLIPSOID:
      if (identity)
        return getSupportFuncTpl<Shape0, Ellipsoid, true>;
      else
        return getSupportFuncTpl<Shape0, Ellipsoid, false>;
    case GEOM_CAPSULE:
      inflation[1] = static_cast<const Capsule*>(s1)->radius;
      if (identity)
        return getSupportFuncTpl<Shape0, Capsule, true>;
      else
        return getSupportFuncTpl<Shape0, Capsule, false>;
    case GEOM_CONE:
      if (identity)
        return getSupportFuncTpl<Shape0, Cone, true>;
      else
        return getSupportFuncTpl<Shape0, Cone, false>;
    case GEOM_CYLINDER:
      if (identity)
        return getSupportFuncTpl<Shape0, Cylinder, true>;
      else
        return getSupportFuncTpl<Shape0, Cylinder, false>;
    case GEOM_CONVEX:
      if ((int)static_cast<const ConvexBase*>(s1)->num_points >
          linear_log_convex_threshold) {
        if (identity)
          return getSupportFuncTpl<Shape0, LargeConvex, true>;
        else
          return getSupportFuncTpl<Shape0, LargeConvex, false>;
      } else {
        if (identity)
          return getSupportFuncTpl<Shape0, SmallConvex, true>;
        else
          return getSupportFuncTpl<Shape0, SmallConvex, false>;
      }
    default:
      throw std::logic_error("Unsupported geometric shape");
  }
}

MinkowskiDiff::GetSupportFunction makeGetSupportFunction0(
    const ShapeBase* s0, const ShapeBase* s1, bool identity,
    Eigen::Array<FCL_REAL, 1, 2>& inflation, int linear_log_convex_threshold) {
  inflation[0] = 0;
  switch (s0->getNodeType()) {
    case GEOM_TRIANGLE:
      return makeGetSupportFunction1<TriangleP>(s1, identity, inflation,
                                                linear_log_convex_threshold);
      break;
    case GEOM_BOX:
      return makeGetSupportFunction1<Box>(s1, identity, inflation,
                                          linear_log_convex_threshold);
      break;
    case GEOM_SPHERE:
      inflation[0] = static_cast<const Sphere*>(s0)->radius;
      return makeGetSupportFunction1<Sphere>(s1, identity, inflation,
                                             linear_log_convex_threshold);
      break;
    case GEOM_ELLIPSOID:
      return makeGetSupportFunction1<Ellipsoid>(s1, identity, inflation,
                                                linear_log_convex_threshold);
      break;
    case GEOM_CAPSULE:
      inflation[0] = static_cast<const Capsule*>(s0)->radius;
      return makeGetSupportFunction1<Capsule>(s1, identity, inflation,
                                              linear_log_convex_threshold);
      break;
    case GEOM_CONE:
      return makeGetSupportFunction1<Cone>(s1, identity, inflation,
                                           linear_log_convex_threshold);
      break;
    case GEOM_CYLINDER:
      return makeGetSupportFunction1<Cylinder>(s1, identity, inflation,
                                               linear_log_convex_threshold);
      break;
    case GEOM_CONVEX:
      if ((int)static_cast<const ConvexBase*>(s0)->num_points >
          linear_log_convex_threshold)
        return makeGetSupportFunction1<LargeConvex>(
            s1, identity, inflation, linear_log_convex_threshold);
      else
        return makeGetSupportFunction1<SmallConvex>(
            s1, identity, inflation, linear_log_convex_threshold);
      break;
    default:
      throw std::logic_error("Unsupported geometric shape");
  }
}

bool getNormalizeSupportDirection(const ShapeBase* shape) {
  switch (shape->getNodeType()) {
    case GEOM_TRIANGLE:
      return (bool)shape_traits<TriangleP>::NeedNesterovNormalizeHeuristic;
      break;
    case GEOM_BOX:
      return (bool)shape_traits<Box>::NeedNesterovNormalizeHeuristic;
      break;
    case GEOM_SPHERE:
      return (bool)shape_traits<Sphere>::NeedNesterovNormalizeHeuristic;
      break;
    case GEOM_ELLIPSOID:
      return (bool)shape_traits<Ellipsoid>::NeedNesterovNormalizeHeuristic;
      break;
    case GEOM_CAPSULE:
      return (bool)shape_traits<Capsule>::NeedNesterovNormalizeHeuristic;
      break;
    case GEOM_CONE:
      return (bool)shape_traits<Cone>::NeedNesterovNormalizeHeuristic;
      break;
    case GEOM_CYLINDER:
      return (bool)shape_traits<Cylinder>::NeedNesterovNormalizeHeuristic;
      break;
    case GEOM_CONVEX:
      return (bool)shape_traits<ConvexBase>::NeedNesterovNormalizeHeuristic;
      break;
    default:
      throw std::logic_error("Unsupported geometric shape");
  }
}

void getNormalizeSupportDirectionFromShapes(const ShapeBase* shape0,
                                            const ShapeBase* shape1,
                                            bool& normalize_support_direction) {
  normalize_support_direction = getNormalizeSupportDirection(shape0) &&
                                getNormalizeSupportDirection(shape1);
}

void MinkowskiDiff::set(const ShapeBase* shape0, const ShapeBase* shape1,
                        const Transform3f& tf0, const Transform3f& tf1) {
  shapes[0] = shape0;
  shapes[1] = shape1;
  getNormalizeSupportDirectionFromShapes(shape0, shape1,
                                         normalize_support_direction);

  oR1.noalias() = tf0.getRotation().transpose() * tf1.getRotation();
  ot1.noalias() = tf0.getRotation().transpose() *
                  (tf1.getTranslation() - tf0.getTranslation());

  bool identity = (oR1.isIdentity() && ot1.isZero());

  getSupportFunc = makeGetSupportFunction0(shape0, shape1, identity, inflation,
                                           linear_log_convex_threshold);
}

void MinkowskiDiff::set(const ShapeBase* shape0, const ShapeBase* shape1) {
  shapes[0] = shape0;
  shapes[1] = shape1;
  getNormalizeSupportDirectionFromShapes(shape0, shape1,
                                         normalize_support_direction);

  oR1.setIdentity();
  ot1.setZero();

  getSupportFunc = makeGetSupportFunction0(shape0, shape1, true, inflation,
                                           linear_log_convex_threshold);
}

void GJK::initialize() {
  nfree = 0;
  status = Failed;
  distance_upper_bound = (std::numeric_limits<FCL_REAL>::max)();
  simplex = NULL;
  gjk_variant = GJKVariant::DefaultGJK;
  convergence_criterion = GJKConvergenceCriterion::VDB;
  convergence_criterion_type = GJKConvergenceCriterionType::Relative;
<<<<<<< HEAD
  measure_run_time = false;
  timer.stop();
  timer_early.stop();
=======
  supports[0].clear();
  supports[1].clear();
>>>>>>> 1037ef65
}

Vec3f GJK::getGuessFromSimplex() const { return ray; }

namespace details {

bool getClosestPoints(const GJK::Simplex& simplex, Vec3f& w0, Vec3f& w1) {
  GJK::SimplexV* const* vs = simplex.vertex;

  for (GJK::vertex_id_t i = 0; i < simplex.rank; ++i) {
    assert(vs[i]->w.isApprox(vs[i]->w0 - vs[i]->w1));
  }

  Project::ProjectResult projection;
  switch (simplex.rank) {
    case 1:
      w0 = vs[0]->w0;
      w1 = vs[0]->w1;
      return true;
    case 2: {
      const Vec3f &a = vs[0]->w, a0 = vs[0]->w0, a1 = vs[0]->w1, b = vs[1]->w,
                  b0 = vs[1]->w0, b1 = vs[1]->w1;
      FCL_REAL la, lb;
      Vec3f N(b - a);
      la = N.dot(-a);
      if (la <= 0) {
        assert(false);
        w0 = a0;
        w1 = a1;
      } else {
        lb = N.squaredNorm();
        if (la > lb) {
          assert(false);
          w0 = b0;
          w1 = b1;
        } else {
          lb = la / lb;
          la = 1 - lb;
          w0 = la * a0 + lb * b0;
          w1 = la * a1 + lb * b1;
        }
      }
    }
      return true;
    case 3:
      // TODO avoid the reprojection
      projection = Project::projectTriangleOrigin(vs[0]->w, vs[1]->w, vs[2]->w);
      break;
    case 4:  // We are in collision.
      projection = Project::projectTetrahedraOrigin(vs[0]->w, vs[1]->w,
                                                    vs[2]->w, vs[3]->w);
      break;
    default:
      throw std::logic_error("The simplex rank must be in [ 1, 4 ]");
  }
  w0.setZero();
  w1.setZero();
  for (GJK::vertex_id_t i = 0; i < simplex.rank; ++i) {
    w0 += projection.parameterization[i] * vs[i]->w0;
    w1 += projection.parameterization[i] * vs[i]->w1;
  }
  return true;
}

/// Inflate the points
template <bool Separated>
void inflate(const MinkowskiDiff& shape, Vec3f& w0, Vec3f& w1) {
  const Eigen::Array<FCL_REAL, 1, 2>& I(shape.inflation);
  Eigen::Array<bool, 1, 2> inflate(I > 0);
  if (!inflate.any()) return;
  Vec3f w(w0 - w1);
  FCL_REAL n2 = w.squaredNorm();
  // TODO should be use a threshold (Eigen::NumTraits<FCL_REAL>::epsilon()) ?
  if (n2 == 0.) {
    if (inflate[0]) w0[0] += I[0] * (Separated ? -1 : 1);
    if (inflate[1]) w1[0] += I[1] * (Separated ? 1 : -1);
    return;
  }

  w /= std::sqrt(n2);
  if (Separated) {
    if (inflate[0]) w0 -= I[0] * w;
    if (inflate[1]) w1 += I[1] * w;
  } else {
    if (inflate[0]) w0 += I[0] * w;
    if (inflate[1]) w1 -= I[1] * w;
  }
}

}  // namespace details

bool GJK::getClosestPoints(const MinkowskiDiff& shape, Vec3f& w0, Vec3f& w1) {
  bool res = details::getClosestPoints(*simplex, w0, w1);
  if (!res) return false;
  details::inflate<true>(shape, w0, w1);
  return true;
}

GJK::Status GJK::computeGJKAverageRunTime(
    const MinkowskiDiff& shape, const Vec3f& guess,
    const support_func_guess_t& supportHint) {
  assert(measure_run_time);
  std::array<FCL_REAL, 100> times;
  std::array<FCL_REAL, 100> times_early;
  for (size_t i = 0; i < 100; i++) {
    status = evaluate(shape, guess, supportHint);
    times[i] = gjk_run_time.user;
    times_early[i] = gjk_run_time_early.user;
  }
  // Sort arrays
  // And compute mean over first 95 elements
  std::sort(times.begin(), times.end());
  std::sort(times_early.begin(), times_early.end());

  average_gjk_run_time = 0.;
  average_gjk_run_time_early = 0.;
  for (size_t i = 0; i < 90; i++) {
    average_gjk_run_time += times[i];
    average_gjk_run_time_early += times_early[i];
  }
  average_gjk_run_time /= 90;
  average_gjk_run_time_early /= 90;
  return status;
}

GJK::Status GJK::evaluate(const MinkowskiDiff& shape_, const Vec3f& guess,
                          const support_func_guess_t& supportHint) {
  FCL_REAL alpha = 0;
  iterations = 0;
  // Reset metrics
  bool found_separating_plane = false;
  iterations_early = 0;
  num_call_support = 0;
  num_call_support_early = 0;
  num_call_projection = 0;
  num_call_projection_early = 0;
  cumulative_support_dotprods = 0;
  cumulative_support_dotprods_early = 0;
  const FCL_REAL inflation = shape_.inflation.sum();
  const FCL_REAL upper_bound = distance_upper_bound + inflation;

  free_v[0] = &store_v[0];
  free_v[1] = &store_v[1];
  free_v[2] = &store_v[2];
  free_v[3] = &store_v[3];

  nfree = 4;
  current = 0;
  status = Valid;
  shape = &shape_;
  distance = 0.0;
  simplices[0].rank = 0;
  support_hint = supportHint;

  FCL_REAL rl = guess.norm();
  if (rl < tolerance) {
    ray = Vec3f(-1, 0, 0);
    rl = 1;
  } else
    ray = guess;

  // Momentum
  GJKVariant current_gjk_variant = gjk_variant;
  Vec3f w = ray;
  Vec3f dir = ray;
  Vec3f y;
  FCL_REAL momentum;
  bool normalize_support_direction = shape->normalize_support_direction;
  if (measure_run_time) {
    timer.stop();
    timer_early.stop();
    timer.start();
    timer_early.start();
  }
  do {
    vertex_id_t next = (vertex_id_t)(1 - current);
    Simplex& curr_simplex = simplices[current];
    Simplex& next_simplex = simplices[next];

    // check A: when origin is near the existing simplex, stop
    // TODO this is an early stop which may cause the following issue.
    // - EPA will not run correctly because it starts with a tetrahedron which
    //   does not include the origin. Note that, at this stage, we do not know
    //   whether a tetrahedron including the origin exists.
    if (rl < tolerance)  // mean origin is near the face of original simplex,
                         // return touch
    {
      assert(rl > 0);
      status = Inside;
      distance = -inflation;  // should we take rl into account ?
      break;
    }

    // Compute direction for support call
    switch (current_gjk_variant) {
      case DefaultGJK:
        dir = ray;
        break;

      case NesterovAcceleration:
        // Normalize heuristic for collision pairs involving convex but not
        // strictly-convex shapes This corresponds to most use cases.
        if (normalize_support_direction) {
          momentum = (FCL_REAL(iterations) + 2) / (FCL_REAL(iterations) + 3);
          y = momentum * ray + (1 - momentum) * w;
          FCL_REAL y_norm = y.norm();
          // ray is the point of the Minkowski difference which currently the
          // closest to the origin. Therefore, y.norm() > ray.norm() Hence, if
          // check A above has not stopped the algorithm, we necessarily have
          // y.norm() > tolerance. The following assert is just a safety check.
          assert(y_norm > tolerance);
          dir = momentum * dir / dir.norm() + (1 - momentum) * y / y_norm;
        } else {
          momentum = (FCL_REAL(iterations) + 1) / (FCL_REAL(iterations) + 3);
          y = momentum * ray + (1 - momentum) * w;
          dir = momentum * dir + (1 - momentum) * y;
        }
        break;

      case PolyakAcceleration:
        momentum = 1 / (FCL_REAL(iterations) + 1);
        dir = momentum * dir + (1 - momentum) * ray;
        break;

      default:
        throw std::logic_error("Invalid momentum variant.");
    }

    appendVertex(curr_simplex, -dir, false,
                 support_hint);  // see below, ray points away from origin
    Vec3f w0 = curr_simplex.vertex[curr_simplex.rank-1]->w0;
    Vec3f w1 = curr_simplex.vertex[curr_simplex.rank-1]->w1;
    supports[0].push_back(w0);
    supports[1].push_back(w1);

    // check removed (by ?): when the new support point is close to previous
    // support points, stop (as the new simplex is degenerated)
    w = curr_simplex.vertex[curr_simplex.rank - 1]->w;

    // check B: no collision if omega > 0
    FCL_REAL omega = dir.dot(w) / dir.norm();
    if (omega > upper_bound) {
      distance = omega - inflation;
      break;
    }

    // Metrics for early stopping
    if (omega > 0 && !found_separating_plane) {
      found_separating_plane = true;
      iterations_early =
          iterations + 1;  // Take this iteration into consideration
      num_call_support_early = num_call_support;
      num_call_projection_early = num_call_projection;
      cumulative_support_dotprods_early = cumulative_support_dotprods;
      gjk_run_time_early = timer_early.elapsed();
    }

    // Check to remove acceleration
    if (current_gjk_variant != DefaultGJK) {
      FCL_REAL frank_wolfe_duality_gap = 2 * ray.dot(ray - w);
      if (frank_wolfe_duality_gap - tolerance <= 0) {
        removeVertex(simplices[current]);
        current_gjk_variant = DefaultGJK;  // move back to classic GJK
        continue;                          // continue to next iteration
      }
    }

    // check C: when the new support point is close to the sub-simplex where the
    // ray point lies, stop (as the new simplex again is degenerated)
    bool cv_check_passed = checkConvergence(w, rl, alpha, omega);
    // TODO here, we can stop at iteration 0 if this condition is met.
    // We stopping at iteration 0, the closest point will not be valid.
    // if(diff - tolerance * rl <= 0)
    if (iterations > 0 && cv_check_passed) {
      if (iterations > 0) removeVertex(simplices[current]);
      if (current_gjk_variant != DefaultGJK) {
        current_gjk_variant = DefaultGJK;  // move back to classic GJK
        continue;
      }
      distance = rl - inflation;
      // TODO When inflation is strictly positive, the distance may be exactly
      // zero (so the ray is not zero) and we are not in the case rl <
      // tolerance.
      if (distance < tolerance) status = Inside;
      break;
    }

    // This has been rewritten thanks to the excellent video:
    // https://youtu.be/Qupqu1xe7Io
    bool inside;
    switch (curr_simplex.rank) {
      case 1:  // Only at the first iteration
        assert(iterations == 0);
        ray = w;
        inside = false;
        next_simplex.rank = 1;
        next_simplex.vertex[0] = curr_simplex.vertex[0];
        break;
      case 2:
        inside = projectLineOrigin(curr_simplex, next_simplex);
        break;
      case 3:
        inside = projectTriangleOrigin(curr_simplex, next_simplex);
        break;
      case 4:
        inside = projectTetrahedraOrigin(curr_simplex, next_simplex);
        break;
      default:
        throw std::logic_error("Invalid simplex rank");
    }
    assert(nfree + next_simplex.rank == 4);
    current = next;
    if (!inside) rl = ray.norm();
    if (inside || rl == 0) {
      status = Inside;
      distance = -inflation - 1.;
      break;
    }

    status = ((++iterations) < max_iterations) ? status : Failed;

  } while (status == Valid);

  gjk_run_time = timer.elapsed();
  if (!found_separating_plane) {
    iterations_early = iterations;
    num_call_support_early = num_call_support;
    num_call_projection_early = num_call_projection;
    cumulative_support_dotprods_early = cumulative_support_dotprods;
    gjk_run_time_early = gjk_run_time;
  }
  simplex = &simplices[current];
  assert(simplex->rank > 0 && simplex->rank < 5);
  return status;
}

bool GJK::checkConvergence(const Vec3f& w, const FCL_REAL& rl, FCL_REAL& alpha,
                           const FCL_REAL& omega) {
  FCL_REAL diff;
  bool check_passed;
  // x^* is the optimal solution (projection of origin onto the Minkowski
  // difference).
  //  x^k is the current iterate (x^k = `ray` in the code).
  // Each criterion provides a different guarantee on the distance to the
  // optimal solution.
  switch (convergence_criterion) {
    case VDB:
      // alpha is the distance to the best separating hyperplane found so far
      alpha = std::max(alpha, omega);
      // ||x^*|| - ||x^k|| <= diff
      diff = rl - alpha;
      switch (convergence_criterion_type) {
        case Absolute:
          throw std::logic_error("VDB convergence criterion is relative.");
          break;
        case Relative:
          check_passed = (diff - tolerance * rl) <= 0;
          break;
        default:
          throw std::logic_error("Invalid convergence criterion type.");
      }
      break;

    case DualityGap:
      // ||x^* - x^k||^2 <= diff
      diff = 2 * ray.dot(ray - w);
      switch (convergence_criterion_type) {
        case Absolute:
          check_passed = (diff - tolerance) <= 0;
          break;
        case Relative:
          check_passed = ((diff / tolerance * rl) - tolerance * rl) <= 0;
          break;
        default:
          throw std::logic_error("Invalid convergence criterion type.");
      }
      break;

    case Hybrid:
      // alpha is the distance to the best separating hyperplane found so far
      alpha = std::max(alpha, omega);
      // ||x^* - x^k||^2 <= diff
      diff = rl * rl - alpha * alpha;
      switch (convergence_criterion_type) {
        case Absolute:
          check_passed = (diff - tolerance) <= 0;
          break;
        case Relative:
          check_passed = ((diff / tolerance * rl) - tolerance * rl) <= 0;
          break;
        default:
          throw std::logic_error("Invalid convergence criterion type.");
      }
      break;

    default:
      throw std::logic_error("Invalid convergence criterion.");
  }
  return check_passed;
}

inline void GJK::removeVertex(Simplex& simplex) {
  free_v[nfree++] = simplex.vertex[--simplex.rank];
}

inline void GJK::appendVertex(Simplex& simplex, const Vec3f& v,
                              bool isNormalized, support_func_guess_t& hint) {
  simplex.vertex[simplex.rank] = free_v[--nfree];  // set the memory
  getSupport(v, isNormalized, *simplex.vertex[simplex.rank++], hint);
  num_call_support++;
  cumulative_support_dotprods += shape->getSupportNumDotProducts();
}

bool GJK::encloseOrigin() {
  Vec3f axis(Vec3f::Zero());
  support_func_guess_t hint = support_func_guess_t::Zero();
  switch (simplex->rank) {
    case 1:
      for (int i = 0; i < 3; ++i) {
        axis[i] = 1;
        appendVertex(*simplex, axis, true, hint);
        if (encloseOrigin()) return true;
        removeVertex(*simplex);
        axis[i] = -1;
        appendVertex(*simplex, -axis, true, hint);
        if (encloseOrigin()) return true;
        removeVertex(*simplex);
        axis[i] = 0;
      }
      break;
    case 2: {
      Vec3f d = simplex->vertex[1]->w - simplex->vertex[0]->w;
      for (int i = 0; i < 3; ++i) {
        axis[i] = 1;
        Vec3f p = d.cross(axis);
        if (!p.isZero()) {
          appendVertex(*simplex, p, false, hint);
          if (encloseOrigin()) return true;
          removeVertex(*simplex);
          appendVertex(*simplex, -p, false, hint);
          if (encloseOrigin()) return true;
          removeVertex(*simplex);
        }
        axis[i] = 0;
      }
    } break;
    case 3:
      axis.noalias() =
          (simplex->vertex[1]->w - simplex->vertex[0]->w)
              .cross(simplex->vertex[2]->w - simplex->vertex[0]->w);
      if (!axis.isZero()) {
        appendVertex(*simplex, axis, false, hint);
        if (encloseOrigin()) return true;
        removeVertex(*simplex);
        appendVertex(*simplex, -axis, false, hint);
        if (encloseOrigin()) return true;
        removeVertex(*simplex);
      }
      break;
    case 4:
      if (std::abs(triple(simplex->vertex[0]->w - simplex->vertex[3]->w,
                          simplex->vertex[1]->w - simplex->vertex[3]->w,
                          simplex->vertex[2]->w - simplex->vertex[3]->w)) > 0)
        return true;
      break;
  }

  return false;
}

inline void originToPoint(const GJK::Simplex& current, GJK::vertex_id_t a,
                          const Vec3f& A, GJK::Simplex& next, Vec3f& ray) {
  // A is the closest to the origin
  ray = A;
  next.vertex[0] = current.vertex[a];
  next.rank = 1;
}

inline void originToSegment(const GJK::Simplex& current, GJK::vertex_id_t a,
                            GJK::vertex_id_t b, const Vec3f& A, const Vec3f& B,
                            const Vec3f& AB, const FCL_REAL& ABdotAO,
                            GJK::Simplex& next, Vec3f& ray) {
  // ray = - ( AB ^ AO ) ^ AB = (AB.B) A + (-AB.A) B
  ray = AB.dot(B) * A + ABdotAO * B;

  next.vertex[0] = current.vertex[b];
  next.vertex[1] = current.vertex[a];
  next.rank = 2;

  // To ensure backward compatibility
  ray /= AB.squaredNorm();
}

inline bool originToTriangle(const GJK::Simplex& current, GJK::vertex_id_t a,
                             GJK::vertex_id_t b, GJK::vertex_id_t c,
                             const Vec3f& ABC, const FCL_REAL& ABCdotAO,
                             GJK::Simplex& next, Vec3f& ray) {
  next.rank = 3;
  next.vertex[2] = current.vertex[a];

  if (ABCdotAO == 0) {
    next.vertex[0] = current.vertex[c];
    next.vertex[1] = current.vertex[b];
    ray.setZero();
    return true;
  }
  if (ABCdotAO > 0) {  // Above triangle
    next.vertex[0] = current.vertex[c];
    next.vertex[1] = current.vertex[b];
  } else {
    next.vertex[0] = current.vertex[b];
    next.vertex[1] = current.vertex[c];
  }

  // To ensure backward compatibility
  ray = -ABCdotAO / ABC.squaredNorm() * ABC;
  return false;
}

bool GJK::projectLineOrigin(const Simplex& current, Simplex& next) {
  const vertex_id_t a = 1, b = 0;
  // A is the last point we added.
  const Vec3f& A = current.vertex[a]->w;
  const Vec3f& B = current.vertex[b]->w;

  const Vec3f AB = B - A;
  const FCL_REAL d = AB.dot(-A);
  assert(d <= AB.squaredNorm());

  if (d == 0) {
    // Two extremely unlikely cases:
    // - AB is orthogonal to A: should never happen because it means the support
    //   function did not do any progress and GJK should have stopped.
    // - A == origin
    // In any case, A is the closest to the origin
    originToPoint(current, a, A, next, ray);
    free_v[nfree++] = current.vertex[b];
    return A.isZero();
  } else if (d < 0) {
    // A is the closest to the origin
    originToPoint(current, a, A, next, ray);
    free_v[nfree++] = current.vertex[b];
  } else
    originToSegment(current, a, b, A, B, AB, d, next, ray);
  return false;
}

bool GJK::projectTriangleOrigin(const Simplex& current, Simplex& next) {
  const vertex_id_t a = 2, b = 1, c = 0;
  // A is the last point we added.
  const Vec3f &A = current.vertex[a]->w, B = current.vertex[b]->w,
              C = current.vertex[c]->w;

  const Vec3f AB = B - A, AC = C - A, ABC = AB.cross(AC);

  FCL_REAL edgeAC2o = ABC.cross(AC).dot(-A);
  if (edgeAC2o >= 0) {
    FCL_REAL towardsC = AC.dot(-A);
    if (towardsC >= 0) {  // Region 1
      originToSegment(current, a, c, A, C, AC, towardsC, next, ray);
      free_v[nfree++] = current.vertex[b];
    } else {  // Region 4 or 5
      FCL_REAL towardsB = AB.dot(-A);
      if (towardsB < 0) {  // Region 5
        // A is the closest to the origin
        originToPoint(current, a, A, next, ray);
        free_v[nfree++] = current.vertex[b];
      } else  // Region 4
        originToSegment(current, a, b, A, B, AB, towardsB, next, ray);
      free_v[nfree++] = current.vertex[c];
    }
  } else {
    FCL_REAL edgeAB2o = AB.cross(ABC).dot(-A);
    if (edgeAB2o >= 0) {  // Region 4 or 5
      FCL_REAL towardsB = AB.dot(-A);
      if (towardsB < 0) {  // Region 5
        // A is the closest to the origin
        originToPoint(current, a, A, next, ray);
        free_v[nfree++] = current.vertex[b];
      } else  // Region 4
        originToSegment(current, a, b, A, B, AB, towardsB, next, ray);
      free_v[nfree++] = current.vertex[c];
    } else {
      return originToTriangle(current, a, b, c, ABC, ABC.dot(-A), next, ray);
    }
  }
  return false;
}

bool GJK::projectTetrahedraOrigin(const Simplex& current, Simplex& next) {
  // The code of this function was generated using doc/gjk.py
  const vertex_id_t a = 3, b = 2, c = 1, d = 0;
  const Vec3f& A(current.vertex[a]->w);
  const Vec3f& B(current.vertex[b]->w);
  const Vec3f& C(current.vertex[c]->w);
  const Vec3f& D(current.vertex[d]->w);
  const FCL_REAL aa = A.squaredNorm();
  const FCL_REAL da = D.dot(A);
  const FCL_REAL db = D.dot(B);
  const FCL_REAL dc = D.dot(C);
  const FCL_REAL dd = D.dot(D);
  const FCL_REAL da_aa = da - aa;
  const FCL_REAL ca = C.dot(A);
  const FCL_REAL cb = C.dot(B);
  const FCL_REAL cc = C.dot(C);
  const FCL_REAL& cd = dc;
  const FCL_REAL ca_aa = ca - aa;
  const FCL_REAL ba = B.dot(A);
  const FCL_REAL bb = B.dot(B);
  const FCL_REAL& bc = cb;
  const FCL_REAL& bd = db;
  const FCL_REAL ba_aa = ba - aa;
  const FCL_REAL ba_ca = ba - ca;
  const FCL_REAL ca_da = ca - da;
  const FCL_REAL da_ba = da - ba;
  const Vec3f a_cross_b = A.cross(B);
  const Vec3f a_cross_c = A.cross(C);

  const FCL_REAL dummy_precision = Eigen::NumTraits<FCL_REAL>::epsilon();
  HPP_FCL_UNUSED_VARIABLE(dummy_precision);

#define REGION_INSIDE()               \
  ray.setZero();                      \
  next.vertex[0] = current.vertex[d]; \
  next.vertex[1] = current.vertex[c]; \
  next.vertex[2] = current.vertex[b]; \
  next.vertex[3] = current.vertex[a]; \
  next.rank = 4;                      \
  return true;

  if (ba_aa <= 0) {                // if AB.AO >= 0 / a10
    if (-D.dot(a_cross_b) <= 0) {  // if ADB.AO >= 0 / a10.a3
      if (ba * da_ba + bd * ba_aa - bb * da_aa <=
          0) {             // if (ADB ^ AB).AO >= 0 / a10.a3.a9
        if (da_aa <= 0) {  // if AD.AO >= 0 / a10.a3.a9.a12
          assert(da * da_ba + dd * ba_aa - db * da_aa <=
                 dummy_precision);  // (ADB ^ AD).AO >= 0 / a10.a3.a9.a12.a8
          if (ba * ba_ca + bb * ca_aa - bc * ba_aa <=
              0) {  // if (ABC ^ AB).AO >= 0 / a10.a3.a9.a12.a8.a4
            // Region ABC
            originToTriangle(current, a, b, c, (B - A).cross(C - A),
                             -C.dot(a_cross_b), next, ray);
            free_v[nfree++] = current.vertex[d];
          } else {  // not (ABC ^ AB).AO >= 0 / a10.a3.a9.a12.a8.!a4
            // Region AB
            originToSegment(current, a, b, A, B, B - A, -ba_aa, next, ray);
            free_v[nfree++] = current.vertex[c];
            free_v[nfree++] = current.vertex[d];
          }       // end of (ABC ^ AB).AO >= 0
        } else {  // not AD.AO >= 0 / a10.a3.a9.!a12
          if (ba * ba_ca + bb * ca_aa - bc * ba_aa <=
              0) {  // if (ABC ^ AB).AO >= 0 / a10.a3.a9.!a12.a4
            if (ca * ba_ca + cb * ca_aa - cc * ba_aa <=
                0) {  // if (ABC ^ AC).AO >= 0 / a10.a3.a9.!a12.a4.a5
              if (ca * ca_da + cc * da_aa - cd * ca_aa <=
                  0) {  // if (ACD ^ AC).AO >= 0 / a10.a3.a9.!a12.a4.a5.a6
                // Region ACD
                originToTriangle(current, a, c, d, (C - A).cross(D - A),
                                 -D.dot(a_cross_c), next, ray);
                free_v[nfree++] = current.vertex[b];
              } else {  // not (ACD ^ AC).AO >= 0 / a10.a3.a9.!a12.a4.a5.!a6
                // Region AC
                originToSegment(current, a, c, A, C, C - A, -ca_aa, next, ray);
                free_v[nfree++] = current.vertex[b];
                free_v[nfree++] = current.vertex[d];
              }       // end of (ACD ^ AC).AO >= 0
            } else {  // not (ABC ^ AC).AO >= 0 / a10.a3.a9.!a12.a4.!a5
              // Region ABC
              originToTriangle(current, a, b, c, (B - A).cross(C - A),
                               -C.dot(a_cross_b), next, ray);
              free_v[nfree++] = current.vertex[d];
            }       // end of (ABC ^ AC).AO >= 0
          } else {  // not (ABC ^ AB).AO >= 0 / a10.a3.a9.!a12.!a4
            // Region AB
            originToSegment(current, a, b, A, B, B - A, -ba_aa, next, ray);
            free_v[nfree++] = current.vertex[c];
            free_v[nfree++] = current.vertex[d];
          }     // end of (ABC ^ AB).AO >= 0
        }       // end of AD.AO >= 0
      } else {  // not (ADB ^ AB).AO >= 0 / a10.a3.!a9
        if (da * da_ba + dd * ba_aa - db * da_aa <=
            0) {  // if (ADB ^ AD).AO >= 0 / a10.a3.!a9.a8
          // Region ADB
          originToTriangle(current, a, d, b, (D - A).cross(B - A),
                           D.dot(a_cross_b), next, ray);
          free_v[nfree++] = current.vertex[c];
        } else {  // not (ADB ^ AD).AO >= 0 / a10.a3.!a9.!a8
          if (ca * ca_da + cc * da_aa - cd * ca_aa <=
              0) {  // if (ACD ^ AC).AO >= 0 / a10.a3.!a9.!a8.a6
            if (da * ca_da + dc * da_aa - dd * ca_aa <=
                0) {  // if (ACD ^ AD).AO >= 0 / a10.a3.!a9.!a8.a6.a7
              // Region AD
              originToSegment(current, a, d, A, D, D - A, -da_aa, next, ray);
              free_v[nfree++] = current.vertex[b];
              free_v[nfree++] = current.vertex[c];
            } else {  // not (ACD ^ AD).AO >= 0 / a10.a3.!a9.!a8.a6.!a7
              // Region ACD
              originToTriangle(current, a, c, d, (C - A).cross(D - A),
                               -D.dot(a_cross_c), next, ray);
              free_v[nfree++] = current.vertex[b];
            }       // end of (ACD ^ AD).AO >= 0
          } else {  // not (ACD ^ AC).AO >= 0 / a10.a3.!a9.!a8.!a6
            if (da * ca_da + dc * da_aa - dd * ca_aa <=
                0) {  // if (ACD ^ AD).AO >= 0 / a10.a3.!a9.!a8.!a6.a7
              // Region AD
              originToSegment(current, a, d, A, D, D - A, -da_aa, next, ray);
              free_v[nfree++] = current.vertex[b];
              free_v[nfree++] = current.vertex[c];
            } else {  // not (ACD ^ AD).AO >= 0 / a10.a3.!a9.!a8.!a6.!a7
              // Region AC
              originToSegment(current, a, c, A, C, C - A, -ca_aa, next, ray);
              free_v[nfree++] = current.vertex[b];
              free_v[nfree++] = current.vertex[d];
            }                       // end of (ACD ^ AD).AO >= 0
          }                         // end of (ACD ^ AC).AO >= 0
        }                           // end of (ADB ^ AD).AO >= 0
      }                             // end of (ADB ^ AB).AO >= 0
    } else {                        // not ADB.AO >= 0 / a10.!a3
      if (C.dot(a_cross_b) <= 0) {  // if ABC.AO >= 0 / a10.!a3.a1
        if (ba * ba_ca + bb * ca_aa - bc * ba_aa <=
            0) {  // if (ABC ^ AB).AO >= 0 / a10.!a3.a1.a4
          if (ca * ba_ca + cb * ca_aa - cc * ba_aa <=
              0) {  // if (ABC ^ AC).AO >= 0 / a10.!a3.a1.a4.a5
            if (ca * ca_da + cc * da_aa - cd * ca_aa <=
                0) {  // if (ACD ^ AC).AO >= 0 / a10.!a3.a1.a4.a5.a6
              // Region ACD
              originToTriangle(current, a, c, d, (C - A).cross(D - A),
                               -D.dot(a_cross_c), next, ray);
              free_v[nfree++] = current.vertex[b];
            } else {  // not (ACD ^ AC).AO >= 0 / a10.!a3.a1.a4.a5.!a6
              // Region AC
              originToSegment(current, a, c, A, C, C - A, -ca_aa, next, ray);
              free_v[nfree++] = current.vertex[b];
              free_v[nfree++] = current.vertex[d];
            }       // end of (ACD ^ AC).AO >= 0
          } else {  // not (ABC ^ AC).AO >= 0 / a10.!a3.a1.a4.!a5
            // Region ABC
            originToTriangle(current, a, b, c, (B - A).cross(C - A),
                             -C.dot(a_cross_b), next, ray);
            free_v[nfree++] = current.vertex[d];
          }       // end of (ABC ^ AC).AO >= 0
        } else {  // not (ABC ^ AB).AO >= 0 / a10.!a3.a1.!a4
          // Region AB
          originToSegment(current, a, b, A, B, B - A, -ba_aa, next, ray);
          free_v[nfree++] = current.vertex[c];
          free_v[nfree++] = current.vertex[d];
        }                             // end of (ABC ^ AB).AO >= 0
      } else {                        // not ABC.AO >= 0 / a10.!a3.!a1
        if (D.dot(a_cross_c) <= 0) {  // if ACD.AO >= 0 / a10.!a3.!a1.a2
          if (ca * ca_da + cc * da_aa - cd * ca_aa <=
              0) {  // if (ACD ^ AC).AO >= 0 / a10.!a3.!a1.a2.a6
            if (da * ca_da + dc * da_aa - dd * ca_aa <=
                0) {  // if (ACD ^ AD).AO >= 0 / a10.!a3.!a1.a2.a6.a7
              // Region AD
              originToSegment(current, a, d, A, D, D - A, -da_aa, next, ray);
              free_v[nfree++] = current.vertex[b];
              free_v[nfree++] = current.vertex[c];
            } else {  // not (ACD ^ AD).AO >= 0 / a10.!a3.!a1.a2.a6.!a7
              // Region ACD
              originToTriangle(current, a, c, d, (C - A).cross(D - A),
                               -D.dot(a_cross_c), next, ray);
              free_v[nfree++] = current.vertex[b];
            }                  // end of (ACD ^ AD).AO >= 0
          } else {             // not (ACD ^ AC).AO >= 0 / a10.!a3.!a1.a2.!a6
            if (ca_aa <= 0) {  // if AC.AO >= 0 / a10.!a3.!a1.a2.!a6.a11
              // Region AC
              originToSegment(current, a, c, A, C, C - A, -ca_aa, next, ray);
              free_v[nfree++] = current.vertex[b];
              free_v[nfree++] = current.vertex[d];
            } else {  // not AC.AO >= 0 / a10.!a3.!a1.a2.!a6.!a11
              // Region AD
              originToSegment(current, a, d, A, D, D - A, -da_aa, next, ray);
              free_v[nfree++] = current.vertex[b];
              free_v[nfree++] = current.vertex[c];
            }     // end of AC.AO >= 0
          }       // end of (ACD ^ AC).AO >= 0
        } else {  // not ACD.AO >= 0 / a10.!a3.!a1.!a2
          // Region Inside
          REGION_INSIDE()
        }                           // end of ACD.AO >= 0
      }                             // end of ABC.AO >= 0
    }                               // end of ADB.AO >= 0
  } else {                          // not AB.AO >= 0 / !a10
    if (ca_aa <= 0) {               // if AC.AO >= 0 / !a10.a11
      if (D.dot(a_cross_c) <= 0) {  // if ACD.AO >= 0 / !a10.a11.a2
        if (da_aa <= 0) {           // if AD.AO >= 0 / !a10.a11.a2.a12
          if (ca * ca_da + cc * da_aa - cd * ca_aa <=
              0) {  // if (ACD ^ AC).AO >= 0 / !a10.a11.a2.a12.a6
            if (da * ca_da + dc * da_aa - dd * ca_aa <=
                0) {  // if (ACD ^ AD).AO >= 0 / !a10.a11.a2.a12.a6.a7
              if (da * da_ba + dd * ba_aa - db * da_aa <=
                  0) {  // if (ADB ^ AD).AO >= 0 / !a10.a11.a2.a12.a6.a7.a8
                // Region ADB
                originToTriangle(current, a, d, b, (D - A).cross(B - A),
                                 D.dot(a_cross_b), next, ray);
                free_v[nfree++] = current.vertex[c];
              } else {  // not (ADB ^ AD).AO >= 0 / !a10.a11.a2.a12.a6.a7.!a8
                // Region AD
                originToSegment(current, a, d, A, D, D - A, -da_aa, next, ray);
                free_v[nfree++] = current.vertex[b];
                free_v[nfree++] = current.vertex[c];
              }       // end of (ADB ^ AD).AO >= 0
            } else {  // not (ACD ^ AD).AO >= 0 / !a10.a11.a2.a12.a6.!a7
              // Region ACD
              originToTriangle(current, a, c, d, (C - A).cross(D - A),
                               -D.dot(a_cross_c), next, ray);
              free_v[nfree++] = current.vertex[b];
            }       // end of (ACD ^ AD).AO >= 0
          } else {  // not (ACD ^ AC).AO >= 0 / !a10.a11.a2.a12.!a6
            assert(!(da * ca_da + dc * da_aa - dd * ca_aa <=
                     dummy_precision));  // Not (ACD ^ AD).AO >= 0 /
                                         // !a10.a11.a2.a12.!a6.!a7
            if (ca * ba_ca + cb * ca_aa - cc * ba_aa <=
                0) {  // if (ABC ^ AC).AO >= 0 / !a10.a11.a2.a12.!a6.!a7.a5
              // Region AC
              originToSegment(current, a, c, A, C, C - A, -ca_aa, next, ray);
              free_v[nfree++] = current.vertex[b];
              free_v[nfree++] = current.vertex[d];
            } else {  // not (ABC ^ AC).AO >= 0 / !a10.a11.a2.a12.!a6.!a7.!a5
              // Region ABC
              originToTriangle(current, a, b, c, (B - A).cross(C - A),
                               -C.dot(a_cross_b), next, ray);
              free_v[nfree++] = current.vertex[d];
            }     // end of (ABC ^ AC).AO >= 0
          }       // end of (ACD ^ AC).AO >= 0
        } else {  // not AD.AO >= 0 / !a10.a11.a2.!a12
          if (ca * ba_ca + cb * ca_aa - cc * ba_aa <=
              0) {  // if (ABC ^ AC).AO >= 0 / !a10.a11.a2.!a12.a5
            if (ca * ca_da + cc * da_aa - cd * ca_aa <=
                0) {  // if (ACD ^ AC).AO >= 0 / !a10.a11.a2.!a12.a5.a6
              assert(!(da * ca_da + dc * da_aa - dd * ca_aa <=
                       -dummy_precision));  // Not (ACD ^ AD).AO >= 0 /
                                            // !a10.a11.a2.!a12.a5.a6.!a7
              // Region ACD
              originToTriangle(current, a, c, d, (C - A).cross(D - A),
                               -D.dot(a_cross_c), next, ray);
              free_v[nfree++] = current.vertex[b];
            } else {  // not (ACD ^ AC).AO >= 0 / !a10.a11.a2.!a12.a5.!a6
              // Region AC
              originToSegment(current, a, c, A, C, C - A, -ca_aa, next, ray);
              free_v[nfree++] = current.vertex[b];
              free_v[nfree++] = current.vertex[d];
            }       // end of (ACD ^ AC).AO >= 0
          } else {  // not (ABC ^ AC).AO >= 0 / !a10.a11.a2.!a12.!a5
            if (C.dot(a_cross_b) <=
                0) {  // if ABC.AO >= 0 / !a10.a11.a2.!a12.!a5.a1
              assert(ba * ba_ca + bb * ca_aa - bc * ba_aa <=
                     dummy_precision);  // (ABC ^ AB).AO >= 0 /
                                        // !a10.a11.a2.!a12.!a5.a1.a4
              // Region ABC
              originToTriangle(current, a, b, c, (B - A).cross(C - A),
                               -C.dot(a_cross_b), next, ray);
              free_v[nfree++] = current.vertex[d];
            } else {  // not ABC.AO >= 0 / !a10.a11.a2.!a12.!a5.!a1
              assert(!(da * ca_da + dc * da_aa - dd * ca_aa <=
                       -dummy_precision));  // Not (ACD ^ AD).AO >= 0 /
                                            // !a10.a11.a2.!a12.!a5.!a1.!a7
              // Region ACD
              originToTriangle(current, a, c, d, (C - A).cross(D - A),
                               -D.dot(a_cross_c), next, ray);
              free_v[nfree++] = current.vertex[b];
            }                         // end of ABC.AO >= 0
          }                           // end of (ABC ^ AC).AO >= 0
        }                             // end of AD.AO >= 0
      } else {                        // not ACD.AO >= 0 / !a10.a11.!a2
        if (C.dot(a_cross_b) <= 0) {  // if ABC.AO >= 0 / !a10.a11.!a2.a1
          if (ca * ba_ca + cb * ca_aa - cc * ba_aa <=
              0) {  // if (ABC ^ AC).AO >= 0 / !a10.a11.!a2.a1.a5
            // Region AC
            originToSegment(current, a, c, A, C, C - A, -ca_aa, next, ray);
            free_v[nfree++] = current.vertex[b];
            free_v[nfree++] = current.vertex[d];
          } else {  // not (ABC ^ AC).AO >= 0 / !a10.a11.!a2.a1.!a5
            assert(ba * ba_ca + bb * ca_aa - bc * ba_aa <=
                   dummy_precision);  // (ABC ^ AB).AO >= 0 /
                                      // !a10.a11.!a2.a1.!a5.a4
            // Region ABC
            originToTriangle(current, a, b, c, (B - A).cross(C - A),
                             -C.dot(a_cross_b), next, ray);
            free_v[nfree++] = current.vertex[d];
          }                              // end of (ABC ^ AC).AO >= 0
        } else {                         // not ABC.AO >= 0 / !a10.a11.!a2.!a1
          if (-D.dot(a_cross_b) <= 0) {  // if ADB.AO >= 0 / !a10.a11.!a2.!a1.a3
            if (da * da_ba + dd * ba_aa - db * da_aa <=
                0) {  // if (ADB ^ AD).AO >= 0 / !a10.a11.!a2.!a1.a3.a8
              // Region ADB
              originToTriangle(current, a, d, b, (D - A).cross(B - A),
                               D.dot(a_cross_b), next, ray);
              free_v[nfree++] = current.vertex[c];
            } else {  // not (ADB ^ AD).AO >= 0 / !a10.a11.!a2.!a1.a3.!a8
              // Region AD
              originToSegment(current, a, d, A, D, D - A, -da_aa, next, ray);
              free_v[nfree++] = current.vertex[b];
              free_v[nfree++] = current.vertex[c];
            }       // end of (ADB ^ AD).AO >= 0
          } else {  // not ADB.AO >= 0 / !a10.a11.!a2.!a1.!a3
            // Region Inside
            REGION_INSIDE()
          }                            // end of ADB.AO >= 0
        }                              // end of ABC.AO >= 0
      }                                // end of ACD.AO >= 0
    } else {                           // not AC.AO >= 0 / !a10.!a11
      if (da_aa <= 0) {                // if AD.AO >= 0 / !a10.!a11.a12
        if (-D.dot(a_cross_b) <= 0) {  // if ADB.AO >= 0 / !a10.!a11.a12.a3
          if (da * ca_da + dc * da_aa - dd * ca_aa <=
              0) {  // if (ACD ^ AD).AO >= 0 / !a10.!a11.a12.a3.a7
            if (da * da_ba + dd * ba_aa - db * da_aa <=
                0) {  // if (ADB ^ AD).AO >= 0 / !a10.!a11.a12.a3.a7.a8
              assert(!(ba * da_ba + bd * ba_aa - bb * da_aa <=
                       -dummy_precision));  // Not (ADB ^ AB).AO >= 0 /
                                            // !a10.!a11.a12.a3.a7.a8.!a9
              // Region ADB
              originToTriangle(current, a, d, b, (D - A).cross(B - A),
                               D.dot(a_cross_b), next, ray);
              free_v[nfree++] = current.vertex[c];
            } else {  // not (ADB ^ AD).AO >= 0 / !a10.!a11.a12.a3.a7.!a8
              // Region AD
              originToSegment(current, a, d, A, D, D - A, -da_aa, next, ray);
              free_v[nfree++] = current.vertex[b];
              free_v[nfree++] = current.vertex[c];
            }       // end of (ADB ^ AD).AO >= 0
          } else {  // not (ACD ^ AD).AO >= 0 / !a10.!a11.a12.a3.!a7
            if (D.dot(a_cross_c) <=
                0) {  // if ACD.AO >= 0 / !a10.!a11.a12.a3.!a7.a2
              assert(ca * ca_da + cc * da_aa - cd * ca_aa <=
                     dummy_precision);  // (ACD ^ AC).AO >= 0 /
                                        // !a10.!a11.a12.a3.!a7.a2.a6
              // Region ACD
              originToTriangle(current, a, c, d, (C - A).cross(D - A),
                               -D.dot(a_cross_c), next, ray);
              free_v[nfree++] = current.vertex[b];
            } else {  // not ACD.AO >= 0 / !a10.!a11.a12.a3.!a7.!a2
              if (C.dot(a_cross_b) <=
                  0) {  // if ABC.AO >= 0 / !a10.!a11.a12.a3.!a7.!a2.a1
                assert(!(ba * ba_ca + bb * ca_aa - bc * ba_aa <=
                         -dummy_precision));  // Not (ABC ^ AB).AO >= 0 /
                                              // !a10.!a11.a12.a3.!a7.!a2.a1.!a4
                // Region ADB
                originToTriangle(current, a, d, b, (D - A).cross(B - A),
                                 D.dot(a_cross_b), next, ray);
                free_v[nfree++] = current.vertex[c];
              } else {  // not ABC.AO >= 0 / !a10.!a11.a12.a3.!a7.!a2.!a1
                // Region ADB
                originToTriangle(current, a, d, b, (D - A).cross(B - A),
                                 D.dot(a_cross_b), next, ray);
                free_v[nfree++] = current.vertex[c];
              }                         // end of ABC.AO >= 0
            }                           // end of ACD.AO >= 0
          }                             // end of (ACD ^ AD).AO >= 0
        } else {                        // not ADB.AO >= 0 / !a10.!a11.a12.!a3
          if (D.dot(a_cross_c) <= 0) {  // if ACD.AO >= 0 / !a10.!a11.a12.!a3.a2
            if (da * ca_da + dc * da_aa - dd * ca_aa <=
                0) {  // if (ACD ^ AD).AO >= 0 / !a10.!a11.a12.!a3.a2.a7
              // Region AD
              originToSegment(current, a, d, A, D, D - A, -da_aa, next, ray);
              free_v[nfree++] = current.vertex[b];
              free_v[nfree++] = current.vertex[c];
            } else {  // not (ACD ^ AD).AO >= 0 / !a10.!a11.a12.!a3.a2.!a7
              assert(ca * ca_da + cc * da_aa - cd * ca_aa <=
                     dummy_precision);  // (ACD ^ AC).AO >= 0 /
                                        // !a10.!a11.a12.!a3.a2.!a7.a6
              // Region ACD
              originToTriangle(current, a, c, d, (C - A).cross(D - A),
                               -D.dot(a_cross_c), next, ray);
              free_v[nfree++] = current.vertex[b];
            }       // end of (ACD ^ AD).AO >= 0
          } else {  // not ACD.AO >= 0 / !a10.!a11.a12.!a3.!a2
            // Region Inside
            REGION_INSIDE()
          }     // end of ACD.AO >= 0
        }       // end of ADB.AO >= 0
      } else {  // not AD.AO >= 0 / !a10.!a11.!a12
        // Region A
        originToPoint(current, a, A, next, ray);
        free_v[nfree++] = current.vertex[b];
        free_v[nfree++] = current.vertex[c];
        free_v[nfree++] = current.vertex[d];
      }  // end of AD.AO >= 0
    }    // end of AC.AO >= 0
  }      // end of AB.AO >= 0

#undef REGION_INSIDE
  return false;
}

void EPA::initialize() {
  sv_store = new SimplexV[max_vertex_num];
  fc_store = new SimplexF[max_face_num];
  status = Failed;
  normal = Vec3f(0, 0, 0);
  depth = 0;
  nextsv = 0;
  for (size_t i = 0; i < max_face_num; ++i)
    stock.append(&fc_store[max_face_num - i - 1]);
  supports[0].clear();
  supports[1].clear();
  iterations = 0;
}

bool EPA::getEdgeDist(SimplexF* face, SimplexV* a, SimplexV* b,
                      FCL_REAL& dist) {
  Vec3f ab = b->w - a->w;
  Vec3f n_ab = ab.cross(face->n);
  FCL_REAL a_dot_nab = a->w.dot(n_ab);

  if (a_dot_nab < 0)  // the origin is on the outside part of ab
  {
    // following is similar to projectOrigin for two points
    // however, as we dont need to compute the parameterization, dont need to
    // compute 0 or 1
    FCL_REAL a_dot_ab = a->w.dot(ab);
    FCL_REAL b_dot_ab = b->w.dot(ab);

    if (a_dot_ab > 0)
      dist = a->w.norm();
    else if (b_dot_ab < 0)
      dist = b->w.norm();
    else {
      dist = std::sqrt(std::max(
          a->w.squaredNorm() - a_dot_ab * a_dot_ab / ab.squaredNorm(), 0.));
    }

    return true;
  }

  return false;
}

EPA::SimplexF* EPA::newFace(SimplexV* a, SimplexV* b, SimplexV* c,
                            bool forced) {
  if (stock.root) {
    SimplexF* face = stock.root;
    stock.remove(face);
    hull.append(face);
    face->pass = 0;
    face->vertex[0] = a;
    face->vertex[1] = b;
    face->vertex[2] = c;
    face->n = (b->w - a->w).cross(c->w - a->w);
    FCL_REAL l = face->n.norm();

    if (l > Eigen::NumTraits<FCL_REAL>::epsilon()) {
      face->n /= l;

      if (!(getEdgeDist(face, a, b, face->d) ||
            getEdgeDist(face, b, c, face->d) ||
            getEdgeDist(face, c, a, face->d))) {
        face->d = a->w.dot(face->n);
      }

      if (forced || face->d >= -tolerance)
        return face;
      else
        status = NonConvex;
    } else
      status = Degenerated;

    hull.remove(face);
    stock.append(face);
    return NULL;
  }

  status = stock.root ? OutOfVertices : OutOfFaces;
  return NULL;
}

/** @brief Find the best polytope face to split */
EPA::SimplexF* EPA::findBest() {
  SimplexF* minf = hull.root;
  FCL_REAL mind = minf->d * minf->d;
  for (SimplexF* f = minf->l[1]; f; f = f->l[1]) {
    FCL_REAL sqd = f->d * f->d;
    if (sqd < mind) {
      minf = f;
      mind = sqd;
    }
  }
  return minf;
}

EPA::Status EPA::evaluate(GJK& gjk, const Vec3f& guess) {
  GJK::Simplex& simplex = *gjk.getSimplex();
  support_func_guess_t hint(gjk.support_hint);
  if ((simplex.rank > 1) && gjk.encloseOrigin()) {
    while (hull.root) {
      SimplexF* f = hull.root;
      hull.remove(f);
      stock.append(f);
    }

    status = Valid;
    nextsv = 0;

    if ((simplex.vertex[0]->w - simplex.vertex[3]->w)
            .dot((simplex.vertex[1]->w - simplex.vertex[3]->w)
                     .cross(simplex.vertex[2]->w - simplex.vertex[3]->w)) < 0) {
      SimplexV* tmp = simplex.vertex[0];
      simplex.vertex[0] = simplex.vertex[1];
      simplex.vertex[1] = tmp;
    }

    SimplexF* tetrahedron[] = {
        newFace(simplex.vertex[0], simplex.vertex[1], simplex.vertex[2], true),
        newFace(simplex.vertex[1], simplex.vertex[0], simplex.vertex[3], true),
        newFace(simplex.vertex[2], simplex.vertex[1], simplex.vertex[3], true),
        newFace(simplex.vertex[0], simplex.vertex[2], simplex.vertex[3], true)};

    if (hull.count == 4) {
      SimplexF* best = findBest();  // find the best face (the face with the
                                    // minimum distance to origin) to split
      SimplexF outer = *best;
      size_t pass = 0;
      iterations = 0;

      // set the face connectivity
      bind(tetrahedron[0], 0, tetrahedron[1], 0);
      bind(tetrahedron[0], 1, tetrahedron[2], 0);
      bind(tetrahedron[0], 2, tetrahedron[3], 0);
      bind(tetrahedron[1], 1, tetrahedron[3], 2);
      bind(tetrahedron[1], 2, tetrahedron[2], 1);
      bind(tetrahedron[2], 2, tetrahedron[3], 1);

      status = Valid;
      for (; iterations < max_iterations; ++iterations) {
        if (nextsv >= max_vertex_num) {
          status = OutOfVertices;
          break;
        }

        SimplexHorizon horizon;
        SimplexV* w = &sv_store[nextsv++];
        bool valid = true;
        best->pass = ++pass;
        // At the moment, SimplexF.n is always normalized. This could be revised
        // in the future...
        gjk.getSupport(best->n, true, *w, hint);
        Vec3f w0 = w->w0;
        Vec3f w1 = w->w1;
        supports[0].push_back(w0);
        supports[1].push_back(w1);
        FCL_REAL wdist = best->n.dot(w->w) - best->d;
        if (wdist <= tolerance) {
          status = AccuracyReached;
          break;
        }
        for (size_t j = 0; (j < 3) && valid; ++j)
          valid &= expand(pass, w, best->f[j], best->e[j], horizon);

        if (!valid || horizon.nf < 3) {
          // The status has already been set by the expand function.
          assert(!(status & Valid));
          break;
        }
        // need to add the edge connectivity between first and last faces
        bind(horizon.ff, 2, horizon.cf, 1);
        hull.remove(best);
        stock.append(best);
        best = findBest();
        outer = *best;
      }

      normal = outer.n;
      depth = outer.d;
      result.rank = 3;
      result.vertex[0] = outer.vertex[0];
      result.vertex[1] = outer.vertex[1];
      result.vertex[2] = outer.vertex[2];
      return status;
    }
  }

  // FallBack when the simplex given by GJK is of rank 1.
  // Since the simplex only contains support points which convex
  // combination describe the origin, the point in the simplex is actually
  // the origin.
  status = FallBack;
  // TODO: define a better normal
  assert(simplex.rank == 1 && simplex.vertex[0]->w.isZero(gjk.getTolerance()));
  normal = -guess;
  FCL_REAL nl = normal.norm();
  if (nl > 0)
    normal /= nl;
  else
    normal = Vec3f(1, 0, 0);
  depth = 0;
  result.rank = 1;
  result.vertex[0] = simplex.vertex[0];
  return status;
}

/** @brief the goal is to add a face connecting vertex w and face edge f[e] */
bool EPA::expand(size_t pass, SimplexV* w, SimplexF* f, size_t e,
                 SimplexHorizon& horizon) {
  static const size_t nexti[] = {1, 2, 0};
  static const size_t previ[] = {2, 0, 1};

  if (f->pass == pass) {
    status = InvalidHull;
    return false;
  }

  const size_t e1 = nexti[e];

  // case 1: the new face is not degenerated, i.e., the new face is not coplanar
  // with the old face f.
  if (f->n.dot(w->w - f->vertex[e]->w) <
      -Eigen::NumTraits<FCL_REAL>::epsilon()) {
    SimplexF* nf = newFace(f->vertex[e1], f->vertex[e], w, false);
    if (nf) {
      // add face-face connectivity
      bind(nf, 0, f, e);

      // if there is last face in the horizon, then need to add another
      // connectivity, i.e. the edge connecting the current new add edge and the
      // last new add edge. This does not finish all the connectivities because
      // the final face need to connect with the first face, this will be
      // handled in the evaluate function. Notice the face is anti-clockwise, so
      // the edges are 0 (bottom), 1 (right), 2 (left)
      if (horizon.cf)
        bind(nf, 2, horizon.cf, 1);
      else
        horizon.ff = nf;

      horizon.cf = nf;
      ++horizon.nf;
      return true;
    }
    return false;
  }

  // case 2: the new face is coplanar with the old face f. We need to add two
  // faces and delete the old face
  const size_t e2 = previ[e];
  f->pass = pass;
  if (expand(pass, w, f->f[e1], f->e[e1], horizon) &&
      expand(pass, w, f->f[e2], f->e[e2], horizon)) {
    hull.remove(f);
    stock.append(f);
    return true;
  }
  return false;
}

bool EPA::getClosestPoints(const MinkowskiDiff& shape, Vec3f& w0, Vec3f& w1) {
  bool res = details::getClosestPoints(result, w0, w1);
  if (!res) return false;
  details::inflate<false>(shape, w0, w1);
  return true;
}

}  // namespace details

}  // namespace fcl

}  // namespace hpp<|MERGE_RESOLUTION|>--- conflicted
+++ resolved
@@ -527,14 +527,11 @@
   gjk_variant = GJKVariant::DefaultGJK;
   convergence_criterion = GJKConvergenceCriterion::VDB;
   convergence_criterion_type = GJKConvergenceCriterionType::Relative;
-<<<<<<< HEAD
   measure_run_time = false;
   timer.stop();
   timer_early.stop();
-=======
   supports[0].clear();
   supports[1].clear();
->>>>>>> 1037ef65
 }
 
 Vec3f GJK::getGuessFromSimplex() const { return ray; }
